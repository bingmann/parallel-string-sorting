#ifndef UTILITY_FUNCTIONS_H_
#define UTILITY_FUNCTIONS_H_

#include <stdlib.h>
#include "types.h"

namespace eberle_utils
{

using namespace types;

static inline
void
calculateRanges(std::pair<size_t, size_t>* ranges, unsigned numberOfSplits, size_t lengthToSplit)
{
    const size_t split = lengthToSplit / numberOfSplits;
    for (unsigned i = 0; i < numberOfSplits - 1; ++i)
    {
        ranges[i] = std::make_pair(i * split, split);
    }
    ranges[numberOfSplits - 1] = std::make_pair((numberOfSplits - 1) * split, lengthToSplit - (numberOfSplits - 1) * split);
}

<<<<<<< HEAD
static inline
int
scmp(string s1, string s2)
{
    while (*s1 != '\0' && *s1 == *s2)
        s1++, s2++;
    return (*s1 - *s2);
}

static inline
unsigned
calculateLcp(string s1, string s2)
{
    unsigned lcp = 0;
    while (*s1 != '\0' && *s1 == *s2)
        s1++, s2++, lcp++;

    return lcp;
}

static inline
unsigned
getNextHigherPowerOfTwo(unsigned v)
{
    v--;
    v |= v >> 1;
    v |= v >> 2;
    v |= v >> 4;
    v |= v >> 8;
    v |= v >> 16;
    v++;
    return v;
}

=======
>>>>>>> 32636462
}
// namespace eberle_utils

#endif // UTILITY_FUNCTIONS_H_<|MERGE_RESOLUTION|>--- conflicted
+++ resolved
@@ -21,27 +21,6 @@
     ranges[numberOfSplits - 1] = std::make_pair((numberOfSplits - 1) * split, lengthToSplit - (numberOfSplits - 1) * split);
 }
 
-<<<<<<< HEAD
-static inline
-int
-scmp(string s1, string s2)
-{
-    while (*s1 != '\0' && *s1 == *s2)
-        s1++, s2++;
-    return (*s1 - *s2);
-}
-
-static inline
-unsigned
-calculateLcp(string s1, string s2)
-{
-    unsigned lcp = 0;
-    while (*s1 != '\0' && *s1 == *s2)
-        s1++, s2++, lcp++;
-
-    return lcp;
-}
-
 static inline
 unsigned
 getNextHigherPowerOfTwo(unsigned v)
@@ -56,8 +35,6 @@
     return v;
 }
 
-=======
->>>>>>> 32636462
 }
 // namespace eberle_utils
 
